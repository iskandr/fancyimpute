# Licensed under the Apache License, Version 2.0 (the "License");
# you may not use this file except in compliance with the License.
# You may obtain a copy of the License at
#
#     http://www.apache.org/licenses/LICENSE-2.0
#
# Unless required by applicable law or agreed to in writing, software
# distributed under the License is distributed on an "AS IS" BASIS,
# WITHOUT WARRANTIES OR CONDITIONS OF ANY KIND, either express or implied.
# See the License for the specific language governing permissions and
# limitations under the License.

from __future__ import absolute_import, print_function, division
from time import time

import numpy as np

from .bayesian_ridge_regression import BayesianRidgeRegression
from .solver import Solver


class MICE(Solver):
    """
    Basic implementation of MICE package from R.
    This version assumes all of the columns are ordinal,
    and uses ridge regression.

    Parameters
    ----------
    visit_sequence : str
        Possible values: "monotone" (default), "roman", "arabic", "revmonotone".

    n_imputations : int
        Defaults to 100

    n_burn_in : int
        Defaults to 10

    impute_type : str
        "row" means classic PMM, "col" (default) means fill in linear preds.

    n_pmm_neighbors : int
        Number of nearest neighbors for PMM, defaults to 5.

    model : predictor function
        A model that has fit, predict, and predict_dist methods.
        Defaults to BayesianRidgeRegression(lambda_reg=0.001).
        Note that the regularization parameter lambda_reg
        is by default scaled by np.linalg.norm(np.dot(X.T,X)).
        Sensible lambda_regs to try: 0.25, 0.1, 0.01, 0.001, 0.0001.

    add_ones : boolean
        Whether to add a constant column of ones. Defaults to True.

    n_nearest_columns : int
        Number of other columns to use to estimate current column.
        Useful when number of columns is huge.
        Default is to use all columns.

    verbose : boolean
    """

    def __init__(
            self,
            visit_sequence='monotone',  # order in which we visit the columns
            n_imputations=100,
            n_burn_in=10,  # this many replicates will be thrown away
<<<<<<< HEAD
            n_neighbors=5,  # number of nearest neighbors in PMM
            impute_type='col',  # also can be pmm
=======
            n_pmm_neighbors=5,  # number of nearest neighbors in PMM
            impute_type='col', # also can be pmm
>>>>>>> 59cc32e0
            model=BayesianRidgeRegression(lambda_reg=0.001),
            add_ones=True,
            n_nearest_columns=np.infty,
            verbose=True):
        """
        Parameters
        ----------
        visit_sequence : str
            Possible values: "monotone" (default), "roman", "arabic",
                "revmonotone".

        n_imputations : int
            Defaults to 100

        n_burn_in : int
            Defaults to 10

        impute_type : str
            "ppm" is probablistic moment matching.
            "col" (default) means fill in with samples from posterior predictive
                distribution.

        n_pmm_neighbors : int
            Number of nearest neighbors for PMM, defaults to 5.

        model : predictor function
            A model that has fit, predict, and predict_dist methods.
        Defaults to BayesianRidgeRegression(lambda_reg=0.001).
        Note that the regularization parameter lambda_reg
        is by default scaled by np.linalg.norm(np.dot(X.T,X)).
        Sensible lambda_regs to try: 0.25, 0.1, 0.01, 0.001, 0.0001.

        add_ones : boolean
            Whether to add a constant column of ones. Defaults to True.

        n_nearest_columns : int
            Number of other columns to use to estimate current column.
            Useful when number of columns is huge.
            Default is to use all columns.

        verbose : boolean
        """
        self.visit_sequence = visit_sequence
        self.n_imputations = n_imputations
        self.n_burn_in = n_burn_in
        self.n_pmm_neighbors = n_pmm_neighbors
        self.impute_type = impute_type
        self.model = model
        self.add_ones = add_ones
        self.n_nearest_columns = n_nearest_columns
        self.verbose = verbose

    def perform_imputation_round(
            self,
            X_filled,
            missing_mask,
            visit_indices):
        """
        Does one entire round-robin set of updates.
        """
        n_rows, n_cols = X_filled.shape
        # since we're accessing the missing mask one column at a time,
        # lay it out so that columns are contiguous
        missing_mask = np.asarray(missing_mask, order="F")
        observed_mask = ~missing_mask
        # number of columns excluding the optional constant column
        n_original_cols = n_cols - int(self.add_ones)

        if n_original_cols > self.n_nearest_columns:
            abs_correlation_matrix = np.abs(np.corrcoef(X_filled.T))

        n_missing_for_each_column = missing_mask.sum(axis=0)
        ordered_column_indices = np.arange(n_cols)
        for col_idx in visit_indices:
            missing_mask_col = missing_mask[:, col_idx]  # missing mask for this column
            n_missing_for_this_col = n_missing_for_each_column[col_idx]
            if n_missing_for_this_col > 0:  # if we have any missing data at all
                observed_row_mask_for_col = observed_mask[:, col_idx]
                output = X_filled[observed_row_mask_for_col, col_idx]

                other_cols = np.concatenate([
                    ordered_column_indices[:col_idx],
                    ordered_column_indices[col_idx + 1:]
                ])

                if n_original_cols > self.n_nearest_columns:
                    # probability of column draw is proportional to absolute
                    # pearson correlation
                    p = abs_correlation_matrix[col_idx, other_cols]
                    if self.add_ones:
                        p = p[:-1] / p[:-1].sum()
                        other_cols = np.random.choice(
                            other_cols[:-1],
                            self.n_nearest_columns,
                            replace=False,
                            p=p)
                        other_cols = np.append(other_cols, other_cols[:-1])
                    else:
                        p /= p.sum()
                        other_cols = np.random.choice(
                            other_cols,
                            self.n_nearest_columns,
                            replace=False,
                            p=p)

                inputs = X_filled[np.ix_(observed_row_mask_for_col, other_cols)]
                brr = self.model
                brr.fit(inputs, output, inverse_covariance=None)

                # Now we choose the row method (PMM) or the column method.
                if self.impute_type == 'pmm':  # this is the PMM procedure
                    # predict values for missing values using random beta draw
                    X_missing = X_filled[np.ix_(missing_mask_col, other_cols)]
                    col_preds_missing = brr.predict(X_missing, random_draw=True)
                    # predict values for observed values using best estimated beta
                    X_observed = X_filled[np.ix_(observed_row_mask_for_col, other_cols)]
                    col_preds_observed = brr.predict(X_observed, random_draw=False)
                    # for each missing value, find its nearest neighbors in the observed values
                    D = np.abs(col_preds_missing[:, np.newaxis] - col_preds_observed)  # distances
                    # take top k neighbors
                    k = np.minimum(self.n_pmm_neighbors, len(col_preds_observed) - 1)
                    NN = np.argpartition(D, k, 1)[:, :k]  # <- bottleneck!
                    # pick one of the nearest neighbors at random! that's right!
                    NN_sampled = [np.random.choice(NN_row) for NN_row in NN]
                    # set the missing values to be the values of the nearest
                    # neighbor in the output space
                    X_filled[missing_mask_col, col_idx] = \
                        X_filled[observed_row_mask_for_col, col_idx][NN_sampled]
                elif self.impute_type == 'col':
                    X_missing = X_filled[np.ix_(missing_mask_col, other_cols)]
                    # predict values for missing values using posterior predictive draws
                    # see the end of this:
                    # https://www.cs.utah.edu/~fletcher/cs6957/lectures/BayesianLinearRegression.pdf
                    # X_filled[missing_mask_col,col] = \
                    #   brr.posterior_predictive_draw(X_missing)
                    mus, sigmas_squared = brr.predict_dist(X_missing)
                    # inplace sqrt of sigma_squared
                    sigmas = sigmas_squared
                    np.sqrt(sigmas_squared, out=sigmas)
                    X_filled[missing_mask_col, col_idx] = np.random.normal(mus, sigmas)
        return X_filled

    def initialize(self, X, missing_mask, visit_indices):
        """
        Initialize the missing values by simple sampling from the same column.
        """
        X_filled = X.copy()
        observed_mask = ~missing_mask
        for col_idx in visit_indices:
            missing_mask_col = missing_mask[:, col_idx]
            if np.sum(missing_mask_col) > 0:
                observed_row_mask_for_col = observed_mask[:, col_idx]
                observed_col = X_filled[observed_row_mask_for_col, col_idx]
                n_missing = np.sum(missing_mask_col)
                random_values = np.random.choice(observed_col, n_missing)
                X_filled[missing_mask_col, col_idx] = random_values
        return X_filled

    def get_visit_indices(self, missing_mask):
        """
        Decide what order we will update the columns.
        As a homage to the MICE package, we will have 4 options of
        how to order the updates.
        """
        n_rows, n_cols = missing_mask.shape
        if self.visit_sequence == 'roman':
            return np.arange(n_cols)
        elif self.visit_sequence == 'arabic':
            return np.arange(n_cols - 1, -1, -1)  # same as np.arange(d)[::-1]
        elif self.visit_sequence == 'monotone':
            return np.argsort(missing_mask.sum(0))[::-1]
        elif self.visit_sequence == 'revmonotone':
            return np.argsort(missing_mask.sum(0))
        else:
            raise ValueError("Invalid choice for visit order: %s" % self.visit_sequence)

    def multiple_imputations(self, X):
        """
        Expects 2d float matrix with NaN entries signifying missing values

        Returns a sequence of arrays of the imputed missing values
        of length self.n_imputations, and a mask that specifies where these values
        belong in X.
        """
        start_t = time()
        self._check_input(X)
        missing_mask = np.isnan(X)
        self._check_missing_value_mask(missing_mask)
        visit_indices = self.get_visit_indices(missing_mask)
        n_rows = len(X)
        if self.add_ones:
            X = np.column_stack((X, np.ones(n_rows)))
            missing_mask = np.column_stack([
                missing_mask,
                np.zeros(n_rows, dtype=missing_mask.dtype)
            ])

        X_filled = self.initialize(
            X,
            missing_mask=missing_mask,
            visit_indices=visit_indices)

        # now we jam up in the usual fashion for n_burn_in + n_imputations iterations
        results_list = []  # all of the imputed values, in a flattened format
        total_rounds = self.n_burn_in + self.n_imputations

        for m in range(total_rounds):
            if self.verbose:
                print(
                    "[MICE] Starting imputation round %d/%d, elapsed time %0.3f" % (
                        m + 1,
                        total_rounds,
                        time() - start_t))
            X_filled = self.perform_imputation_round(
                X_filled=X_filled,
                missing_mask=missing_mask,
                visit_indices=visit_indices)
            if m >= self.n_burn_in:
                results_list.append(X_filled[missing_mask])
        if self.add_ones:
            # chop off the missing mask corresponding to the constant ones
            missing_mask = missing_mask[:, :-1]
        return np.array(results_list), missing_mask

    def complete(self, X):
        X_completed = X.copy()
        imputed_arrays, missing_mask = self.multiple_imputations(X)
        # average the imputed values for each feature
        average_imputated_values = imputed_arrays.mean(axis=0)
        X_completed[missing_mask] = average_imputated_values
        return X_completed<|MERGE_RESOLUTION|>--- conflicted
+++ resolved
@@ -65,13 +65,8 @@
             visit_sequence='monotone',  # order in which we visit the columns
             n_imputations=100,
             n_burn_in=10,  # this many replicates will be thrown away
-<<<<<<< HEAD
-            n_neighbors=5,  # number of nearest neighbors in PMM
+            n_pmm_neighbors=5,  # number of nearest neighbors in PMM
             impute_type='col',  # also can be pmm
-=======
-            n_pmm_neighbors=5,  # number of nearest neighbors in PMM
-            impute_type='col', # also can be pmm
->>>>>>> 59cc32e0
             model=BayesianRidgeRegression(lambda_reg=0.001),
             add_ones=True,
             n_nearest_columns=np.infty,
